--- conflicted
+++ resolved
@@ -96,19 +96,7 @@
     tenant_api = nautobot.session.tenancy.tenants
 
     existing_tenant = tenant_api.get(project_id)
-<<<<<<< HEAD
     logger.info(f"existing_tenant: {existing_tenant}")
-    if existing_tenant is None:
-        new_tenant = tenant_api.create(
-            id=str(project_id), name=project.name, description=project.description
-        )
-        logger.info(f"tenant '{project_id!s}' created {new_tenant.created}")  # type: ignore
-    else:
-        existing_tenant.description = project.description  # type: ignore
-        existing_tenant.save()  # type: ignore
-        logger.info(
-            f"tenant '{project_id!s}' last updated {existing_tenant.last_updated}"  # type: ignore
-=======
     try:
         if existing_tenant is None:
             new_tenant = tenant_api.create(
@@ -124,7 +112,6 @@
     except Exception:
         logger.exception(
             "Unable to update project %s / %s", str(project_id), project.name
->>>>>>> 0a911e1c
         )
         return _EXIT_API_ERROR
     return _EXIT_SUCCESS
